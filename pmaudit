#!/usr/bin/env python3
"""
Run a command with file auditing or query the resulting audit data.

When run with a "--" separator %(prog)s will invoke the command to the
right of the separator and record subsequent file accesses to the file
named by the --json option in .json format. When run without "--" it reads the
audit file and dumps results (things like prereqs, targets, etc) from it.
The audit file defaults to "%(prog)s.json".

Audited files are divided into 4 categories: prerequisites, intermediate
targets, final targets, and unused:

  - A prerequisite is a file which was opened only for read; commonly
  this will be a source file originally checked out from SCM.

  - An intermediate target is one that was opened for both write and read
  (in that order). The most common example would be a .o file created
  by the compiler and later read by the linker.

  - A final target is a file which was opened only for write.
  Typically it's one of the final, deliverable build artifacts, the
  thing you set out to build. An example would be an executable file
  created by the linker.

  - An unused file, naturally, is one not opened at all during the build.

HOW IT WORKS:

This is the simplest form of file access auditing and could almost be done
by hand without scripting. It relies only on standard Unix file access
(atime) and modification (mtime) semantics. Before running the audited
command, the timestamps of all existing files in the audited directory
tree are recorded.  Then, as soon as the command finishes, all files in
the directory are rechecked.  If a file existed before the audit and
neither atime nor mtime has moved after, it was clearly unused.  If only
the atime has advanced it's a prereq. If it came into existence during the
audit it's a target, and if atime > mtime it's an intermediate target.
Etc.

A nice benefit of this simplicity is that there's practically no
performance cost. Most build-auditing techniques rely on a special
filesystem or ptrace which can slow things down measurably. This approach
has no effect on the running build; the only cost is that of traversing
and stat-ing every file in the audited directory before and after.

It won't work unless the filesystem enables atime-updating behavior, which
is the traditional default but is often disabled by NFS servers for
performance reasons. Thus it must be used either in local disk or an NFS
mount without the "noatime" option. An error is given if atimes don't seem
to be updated in the audited directory's filesystem.

Also, due to the introduction of "relatime" behavior on Linux it's become
necessary to artificially set each pre-existing file's atime prior to its
mtime during prior-state collection.  Read up on relatime for background.
Looking forward, the existence of relatime may make the use of noatime in
NFS less common.

If the underlying filesystem doesn't support sufficient timestamp
precision, results may be iffy. Clearly, when atimes and mtimes are
recorded only as seconds all files touched within the same second will
have the same timestamp and confusion may occur. Thus this is best used on
a modern Linux filesystem which records nanoseconds or similar.  It's not
that nanosecond precision per se is required, just that the more precision
the better.

As with any file-auditing technology this might expose underlying
weaknesses in the build model. I.e. if a file shows up in the wrong
category it may reveal a race condition.

EXAMPLES:

Run an audited make command and leave the results in %(prog)s.json:

    make -C subdir clean; %(prog)s --json %(prog)s.json -- make -C subdir ...

Dump the prerequisite set derived by the audit above:

    %(prog)s -P %(prog)s.json

Dump the discovered targets, both intermediate and final:

    %(prog)s -T %(prog)s.json
"""

###############################################################################
# Copyright (C) 2010-2018 David Boyce
#
# This program is free software; you can redistribute it and/or modify it under
# the terms of the GNU General Public License as published by the Free Software
# Foundation; either version 3 of the License, or (at your option) any later
# version.
#
# This program is distributed in the hope that it will be useful, but WITHOUT
# ANY WARRANTY; without even the implied warranty of MERCHANTABILITY or FITNESS
# FOR A PARTICULAR PURPOSE. See the GNU General Public License for more detail.
#
# You may have received a copy of the GNU General Public License along with
# this program.  If not, see <http://www.gnu.org/licenses/>.
###############################################################################

import argparse
import collections
import datetime
import fcntl
import json
import logging
import os
import socket
import stat
import subprocess
import sys
import time

PROG = os.path.basename(__file__)

FMT1 = '%.07f'  # Format for one time value
FMTN = ['-2', '-1']
FMTU = ['0', '0']

HOSTNAME = 'HOSTNAME'
BASE = 'BASE'
CMD = 'CMD'
FINAL_CMD = 'FINAL_CMD'
START = 'START'
PRIOR_COUNT = 'PRIOR_COUNT'
AFTER_COUNT = 'AFTER_COUNT'
PREREQS = 'PREREQS'
INTERMEDIATES = 'INTERMEDIATES'
FINALS = 'FINALS'
UNUSED = 'UNUSED'
DB = 'DB'

# I don't think the mtime - atime delta matters except
# that it must be >1 second to avoid roundoff errors.
DELTA = 24 * 60 * 60


# **NOTE** this is a copy from Python2 os.path.walk() since that function
# has been removed in Python3 in favor of os.walk(). Unfortunately os.walk
# tends to update symlink atimes so we can't use it.
def os_path_walk(top, func, arg):
    """Directory tree walk with callback function.

    For each directory in the directory tree rooted at top (including top
    itself, but excluding '.' and '..'), call func(arg, dirname, fnames).
    dirname is the name of the directory, and fnames a list of the names of
    the files and subdirectories in dirname (excluding '.' and '..').  func
    may modify the fnames list in-place (e.g. via del or slice assignment),
    and walk will only recurse into the subdirectories whose names remain in
    fnames; this can be used to implement a filter, or to impose a specific
    order of visiting.  No semantics are defined for, or required of, arg,
    beyond that arg is always passed to func.  It can be used, e.g., to pass
    a filename pattern, or a mutable object designed to accumulate
    statistics.  Passing None for arg is common."""

    try:
        names = os.listdir(top)
    except OSError:
        return
    func(arg, top, names)
    for name in names:
        name = os.path.join(top, name)
        try:
            st = os.lstat(name)
        except OSError:
            continue
        if stat.S_ISDIR(st.st_mode):
            os_path_walk(name, func, arg)


def die(message):
    """Report failure message and exit program with failure."""
    sys.stderr.write(message + '\n')
    sys.exit(1)


def mkdir_p(new_dir):
    """Make a directory sequence if it doesn't exist already."""
    if not new_dir:
        return  # Presume empty/current directory exists.
    # This raises an exception if can't create (e.g., if it's a file):
    os.makedirs(new_dir, exist_ok=True)


class PMAudit(object):

    """Track files used (prereqs) and generated (targets)."""

    def __init__(self, watchdirs, exclude=None):
        self.watchdirs = watchdirs
        self.exclude = set(['.git', '.svn'])
        if exclude:
            self.exclude |= exclude
        self.prereqs = collections.OrderedDict()
        self.intermediates = collections.OrderedDict()
        self.finals = collections.OrderedDict()
        self.unused = collections.OrderedDict()
        self.reftime = None
        self.prior = {}

    def start(self, flush_host=None, keep_going=False):
        """
        Start the build audit.

        There are some builds which touch their prerequisites,
        causing them to look like targets. To protect against
        that we use the belt-and-suspenders approach of checking
        against a list of files which predated the build.

        Also, due to the introduction of the Linux 'relatime' option
        it's necessary to prime the atime pump before starting. This
        is done by making all atimes a bit earlier than their mtimes.
        """

        mkflags = os.getenv('MAKEFLAGS')
        if mkflags and ' -j' in mkflags:
            logging.error('not supported in -j mode')
            sys.exit(2)

        for watchdir in self.watchdirs:
            # Figure out how atime updates are handled in this filesystem.
            ref_fname = os.path.join(watchdir, '.audit.%d.tmp' % os.getpid())
            with open(ref_fname, 'w') as f:
                f.write('data\n')
                ostats = os.fstat(f.fileno())
            os.utime(ref_fname, (ostats.st_mtime - DELTA, ostats.st_mtime))
            with open(ref_fname) as f:
                f.read()
            nstats = os.stat(ref_fname)
            needflush = nstats.st_atime < nstats.st_mtime
            if needflush:
                nfs_flush({ref_fname: (nstats.st_atime, nstats.st_mtime,
                                       True)}, host=flush_host)
                with open(ref_fname) as f:
                    f.read()
                nstats = os.stat(ref_fname)
                apath = os.path.dirname(os.path.abspath(ref_fname))
                if nstats.st_atime < nstats.st_mtime:
                    msg = 'atimes not updated in %s' % apath
                    if not keep_going:
                        logging.error(msg)
                        sys.exit(2)
                    logging.warning(msg)
                else:
                    logging.info('NFS flush required in %s', apath)
            os.remove(ref_fname)

            for parent, dnames, fnames in os.walk(watchdir):
                dnames[:] = (dn for dn in dnames if dn not in self.exclude)
                for fname in fnames:
                    if fname in self.exclude:
                        continue
                    path = os.path.relpath(os.path.join(parent, fname))
                    if os.path.islink(path):
                        continue
                    # Modern Linux won't update atime unless it's
                    # older than mtime (the "relatime" feature).
                    stats = os.stat(path)
                    atime, mtime = (stats.st_atime, stats.st_mtime)
                    if atime >= mtime:
                        atime = mtime - DELTA
                        os.utime(path, (atime, mtime))
                    self.prior[path] = (atime, mtime, needflush)

        nfs_flush(self.prior, host=flush_host)

        self.reftime = time.time()

    def finish(self, cmd=None, final_cmd=None):
        """End the audit, return the result."""

        # Record the set of surviving files with their times,
        # dividing them into the standard categories.
        # For each recorded file 4 timestamps are kept:
        # "pre-atime,pre-mtime,post-atime,post-mtime".
        # This data isn't needed once files have been categorized
        # but may be helpful in analysis or debugging.
        # Note: we can't use os.walk() for this because it has a
        # way of updating symlink atimes.
        prereqs, intermediates, finals, unused = {}, {}, {}, {}

        def visit(prunedirs, parent, fnames):
            """Callback function for os_path_walk() to categorize files."""
            for prunedir in prunedirs:
                if parent.startswith(prunedir):
                    return
            if os.path.basename(parent) in self.exclude:
                prunedirs.add(parent + os.sep)
                return
            for fname in fnames:
                if fname in self.exclude:
                    continue
                path = os.path.relpath(os.path.join(parent, fname))
                if os.path.isdir(path):
                    continue
                stats = os.lstat(path)
                atime, mtime = stats.st_atime, stats.st_mtime
                pstate = self.prior.get(path)
                if pstate:
                    if atime > pstate[0]:
                        val = [FMT1 % pstate[0], FMT1 % pstate[1],
                               FMT1 % atime, FMT1 % mtime]
                        if mtime > pstate[1]:
                            if mtime > atime:
                                finals[path] = val
                                msg = 'pre-existing file is final'
                            else:
                                intermediates[path] = val
                                msg = 'pre-existing file is target'
                            logging.info('%s: %s', msg, path)
                        else:
                            prereqs[path] = val
                    elif mtime > pstate[1]:
                        val = [FMT1 % pstate[0], FMT1 % pstate[1],
                               FMT1 % atime, FMT1 % mtime]
                        finals[path] = val
                        logging.info('pre-existing file modified: %s', path)
                    else:
                        val = [FMT1 % pstate[0], FMT1 % pstate[1]] + FMTU
                        unused[path] = val
                        continue
                else:
                    val = FMTN + [FMT1 % atime, FMT1 % mtime]
                    if mtime < atime:
                        intermediates[path] = val
                    else:
                        finals[path] = val

        for watchdir in self.watchdirs:
            os_path_walk(watchdir, visit, set())  # pylint: disable=no-member

        # Sort the data just derived. Not needed but helps readability.
        for k in sorted(prereqs):
            self.prereqs[k] = prereqs[k]
        for k in sorted(intermediates):
            self.intermediates[k] = intermediates[k]
        for k in sorted(finals):
            self.finals[k] = finals[k]
        for k in sorted(unused):
            self.unused[k] = unused[k]

        # Build up and return a serializable database.
        root = collections.OrderedDict()
        root[HOSTNAME] = socket.gethostname()
        root[BASE] = os.getcwd()
        root[CMD] = str(cmd)
        root[FINAL_CMD] = final_cmd
        dt = datetime.datetime.utcfromtimestamp(self.reftime)
        refstr = dt.strftime('%Y-%m-%dT%H:%M:%S.%fZ')
        root[START] = [refstr, FMT1 % self.reftime]
        root[PRIOR_COUNT] = str(len(self.prior))
        after_count = len(self.prereqs) + len(self.intermediates) + \
            len(self.finals) + len(self.unused)
        root[AFTER_COUNT] = str(after_count)
        root[DB] = collections.OrderedDict()
        root[DB][PREREQS] = self.prereqs
        root[DB][INTERMEDIATES] = self.intermediates
        root[DB][FINALS] = self.finals
        root[DB][UNUSED] = self.unused

        return root


def cfglog(bump):
    """Configure logging."""
    logging.basicConfig(
        format=PROG + ': %(levelname)s: %(message)s',
        level=max(logging.DEBUG, logging.WARNING - (logging.DEBUG * bump)))


def nfs_flush(priors, host=None):
    """Do whatever it takes to force NFS flushing of metadata."""
    apaths = sorted([os.path.abspath(p) for p in priors if priors[p][2]])
    if host and apaths:
        oldest = int(min((priors[k][1] for k in priors)))
        cmd = ['ssh', host, '--', 'xargs', 'touch', '-a', '-t']
        cmd.append(time.strftime('%Y%m%d%H%M', time.localtime(oldest - DELTA)))
        if len(apaths) > 1:
            logging.info('flushing %d files with "%s"',
                         len(apaths), ' '.join(cmd))
        cmd.insert(1, '-oLogLevel=error')
        proc = subprocess.Popen(cmd, stdin=subprocess.PIPE, encoding='utf-8')
        proc.stdin.write('\n'.join(apaths) + '\n')
        proc.stdin.close()
        if proc.wait():
            sys.exit(2)
    else:
        for path in sorted(priors):
            with open(path) as f:
                fcntl.lockf(f.fileno(), fcntl.LOCK_SH, 1, 0, 0)
                fcntl.lockf(f.fileno(), fcntl.LOCK_UN, 1, 0, 0)


def my_json_dump(data, open_file, current=0, indent=2):
    """Perform json.dump but display each list as a single line."""
    # Unfortunately json.dump() provides very little formatting control,
    # so we'll just re-implement what we need.
    # We assume starting indentation (if needed) has already occurred.
    if isinstance(data, dict) and data:
<<<<<<< HEAD
        print('{', file=open_file)
=======
        open_file.write('{\n')
>>>>>>> 0ab16c34
        new_indent = current + indent
        indent_text = new_indent * ' '
        first = True
        for key in data:
<<<<<<< HEAD
            if not first: # Add separator (comma) and new line
                print(',', file=open_file)
=======
            if not first:  # Add separator (comma) and new line
                open_file.write(',\n')
>>>>>>> 0ab16c34
            open_file.write(indent_text)
            open_file.write(json.dumps(key))
            open_file.write(': ')
            my_json_dump(data[key], open_file, new_indent, indent)
            first = False
<<<<<<< HEAD
        print('', file=open_file) # End last line
=======
        open_file.write('\n')  # End last line
>>>>>>> 0ab16c34
        open_file.write(current * ' ')
        open_file.write('}')
    # Lists don't include long dictionaries, so re-implementation not needed.
    # Instead, everything *but* hashes are forced onto a single line.
    else:
        json.dump(data, open_file)


def generate_json(data, filename):
    """Generate and store JSON data with control over formatting."""
    mkdir_p(os.path.dirname(filename))
    with open(filename, 'w') as f:
        # We don't use "json.dump(data, f, indent=2)" because that produces
        # many multi-line lists.
        my_json_dump(data, f)
        f.write('\n')


def custom_results(custom_list):
    """Convert custom_list, a list of key=value pairs, into a dictionary."""
    result = {}
    if custom_list:
        for entry in custom_list:
            if '=' in entry:
                key, value = entry.split('=', maxsplit=1)
                result[key] = value
            else:  # If no value is given, use true as the value.
                result[entry] = True
    return result


def main():
    """Entry point for standalone use."""
    parser = argparse.ArgumentParser(
        epilog=__doc__.strip(),
        formatter_class=argparse.RawDescriptionHelpFormatter)
    parser.add_argument(
        '-A', '--all-involved', action='store_true',
        help="list all involved files")
    parser.add_argument(
        '-c', '--cmd',
        help="run and audit the specified command line")
    parser.add_argument(
        '-e', '--errexit', action='store_true',
        help="run CMD in -e mode")
    parser.add_argument(
        '--flush-host',
        help="a second host from which to force client flushes")
    parser.add_argument(
        '-k', '--keep-going', action='store_true',
        help="continue even if atimes aren't updated")
    parser.add_argument(
        '-F', '--final-targets', action='store_true',
        help="list final target files")
    parser.add_argument(
        '-I', '--intermediates', action='store_true',
        help="list intermediate target files")
    parser.add_argument(
        '-P', '--prerequisites', action='store_true',
        help="list prerequisite files")
    parser.add_argument(
        '-T', '--targets', action='store_true',
        help="list all target files (intermediate and final")
    parser.add_argument(
        '-U', '--unused', action='store_true',
        help="list files present but unused")
    parser.add_argument(
        '-V', '--verbosity', action='count', default=0,
        help="bump verbosity level")
    parser.add_argument(
        '-W', '--watch', action='append', default=[os.curdir],
        metavar='DIR',
        help="audit activity within DIRs (default=%(default)s)")
    parser.add_argument(
        '-j', '--json',  # default='%s.json' % PROG
        metavar='FILE',
        help="save audit data in JSON format to FILE")
    parser.add_argument(
        '-d', '--depsfile',
        metavar='FILE',
        help="save audit data in makefile format to FILE")
    parser.add_argument(
        '--custom', action='append',
        metavar='KEY_VALUE_PAIR',
        help="Include custom key=value pair in JSON results")

    if '--' in sys.argv or '-c' in sys.argv or '--cmd' in sys.argv:
        if '--' in sys.argv:
            opts, cmd = parser.parse_known_args()
            cfglog(opts.verbosity)
            if '--' in cmd:
                cmd.remove('--')
            assert not (opts.cmd or opts.errexit)
            sys.stderr.write('+ %s\n' % ' '.join(cmd))
        else:
            opts = parser.parse_args()
            cfglog(opts.verbosity)
            cmd = [os.getenv('SHELL', '/bin/sh')]
            if opts.errexit:
                cmd.append('-e')
            if opts.verbosity:
                cmd.append('-x')
            cmd += ['-c', opts.cmd]
        if not opts.json and not opts.depsfile:  # Implement default save.
            opts.json = '%s.json' % PROG
        wdirs = []
        for word in opts.watch:
            wdirs.extend(word.split(','))
        exclude_set = set()
        if opts.json:
            exclude_set |= {opts.json}
        if opts.depsfile:
            exclude_set |= {opts.depsfile}
        audit = PMAudit(wdirs, exclude=exclude_set)
        audit.start(flush_host=opts.flush_host, keep_going=opts.keep_going)
        rc = subprocess.call(cmd)
        adb = audit.finish(cmd=(opts.cmd or ' '.join(cmd)), final_cmd=cmd)
        adb['CUSTOM'] = custom_results(opts.custom)
        if opts.depsfile:
            prqs = adb[DB][PREREQS]
            # *Always* create depsfile, even if prqs is empty.
            mkdir_p(os.path.dirname(opts.depsfile))
            with open(opts.depsfile, 'w') as f:
                f.write(os.path.splitext(opts.depsfile)[0] + ': \\\n')
                for i, prq in enumerate(prqs):
                    eol = ' \\\n' if i < len(prqs) - 1 else '\n'
                    f.write('  %s%s' % (prq, eol))
                for prq in prqs:
                    f.write('\n%s:\n' % prq)
        if opts.json:
            generate_json(adb, opts.json)
        sys.exit(2 if rc else 0)

    # Don't analyze, e.g., report from an existing audit log.
    parser.add_argument(
        'dbfile', default='%s.json' % PROG, nargs='?',
        metavar='FILE',
        help="query audit data from FILE (default=%(default)s)")
    opts = parser.parse_args()
    cfglog(opts.verbosity)

    with open(opts.dbfile, 'r') as f:
        root = json.load(f)
    db = root[DB]

    results = set()

    if opts.all_involved:
        opts.prerequisites = opts.intermediates = opts.final_targets = True
    elif opts.targets:
        opts.intermediates = opts.final_targets = True

    if opts.intermediates:
        results.update(db[INTERMEDIATES].keys())
    if opts.prerequisites:
        results.update(db[PREREQS].keys())
    if opts.final_targets:
        results.update(db[FINALS].keys())
    if opts.unused:
        results.update(db[UNUSED].keys())

    for path in sorted(results):
        sys.stdout.write(path + '\n')

    sys.stdout.flush()


if __name__ == '__main__':
    try:
        main()
    except IOError as e:
        # Workaround for an interpreter bug triggered by SIGPIPE.
        # See http://code.activestate.com/lists/python-tutor/88460/
        if 'Broken pipe' not in e.strerror:
            raise

# vim: filetype=python:et:ts=8:sw=4:tw=80<|MERGE_RESOLUTION|>--- conflicted
+++ resolved
@@ -398,32 +398,19 @@
     # so we'll just re-implement what we need.
     # We assume starting indentation (if needed) has already occurred.
     if isinstance(data, dict) and data:
-<<<<<<< HEAD
-        print('{', file=open_file)
-=======
         open_file.write('{\n')
->>>>>>> 0ab16c34
         new_indent = current + indent
         indent_text = new_indent * ' '
         first = True
         for key in data:
-<<<<<<< HEAD
-            if not first: # Add separator (comma) and new line
-                print(',', file=open_file)
-=======
             if not first:  # Add separator (comma) and new line
                 open_file.write(',\n')
->>>>>>> 0ab16c34
             open_file.write(indent_text)
             open_file.write(json.dumps(key))
             open_file.write(': ')
             my_json_dump(data[key], open_file, new_indent, indent)
             first = False
-<<<<<<< HEAD
-        print('', file=open_file) # End last line
-=======
         open_file.write('\n')  # End last line
->>>>>>> 0ab16c34
         open_file.write(current * ' ')
         open_file.write('}')
     # Lists don't include long dictionaries, so re-implementation not needed.
